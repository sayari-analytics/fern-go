--- conflicted
+++ resolved
@@ -113,15 +113,13 @@
 				server = newTestServer(t, test)
 				client = server.Client()
 			)
-<<<<<<< HEAD
-			caller := NewCaller(client, nil)
-=======
 			caller := NewCaller(
 				&CallerParams{
 					Client: client,
 				},
+				nil,
 			)
->>>>>>> 4a2292e0
+
 			var response *Response
 			err := caller.Call(
 				context.Background(),
