package generator

import (
	_ "embed"
	"errors"
	"fmt"
	"path"
	"sort"
	"strings"

	"github.com/fern-api/fern-go/internal/ast"
	"github.com/fern-api/fern-go/internal/fern/ir"
	"github.com/fern-api/fern-go/internal/gospec"
)

// goLanguageHeader is the identifier used for the X-Fern-Language platform header.
const goLanguageHeader = "Go"

var (
	//go:embed sdk/client/client_test.go.tmpl
	clientTestFile string

	//go:embed sdk/core/core.go
	coreFile string

	//go:embed sdk/core/core_test.go
	coreTestFile string

	//go:embed sdk/core/optional.go
	optionalFile string

	//go:embed sdk/core/optional_test.go
	optionalTestFile string

	//go:embed sdk/core/pointer.go
	pointerFile string

	//go:embed sdk/core/stream.go
	streamFile string

	//go:embed sdk/core/retrier.go
	retrierFile string
)

// WriteOptionalHelpers writes the Optional[T] helper functions.
// The name of the helpers will change if the functions are
// generated in the core package (to avoid naming collisions).
func (f *fileWriter) WriteOptionalHelpers(useCore bool) error {
	var (
		typeName        = "core.Optional"
		constructorName = "Optional"
	)
	if useCore {
		typeName = "Optional"
		constructorName = "NewOptional"
	}
	f.P("// ", constructorName, " initializes an optional field.")
	f.P("func ", constructorName, "[T any](value T) *", typeName, "[T] {")
	f.P("return &", typeName, "[T]{")
	f.P("Value: value,")
	f.P("}")
	f.P("}")
	f.P()

	f.P("// Null initializes an optional field that will be sent as")
	f.P("// an explicit null value.")
	f.P("func Null[T any]() *", typeName, "[T] {")
	f.P("return &", typeName, "[T]{")
	f.P("Null: true,")
	f.P("}")
	f.P("}")
	f.P()

	return nil
}

// WriteLegacyClientOptions writes option functions in the client package, which
// is where they were previously deposited in earlier versions of the generator.
func (f *fileWriter) WriteLegacyClientOptions(
	auth *ir.ApiAuth,
	headers []*ir.HttpHeader,
	idempotencyHeaders []*ir.HttpHeader,
) error {
	f.P("// WithBaseURL sets the base URL, overriding the default")
	f.P("// environment, if any.")
	f.P("func WithBaseURL(baseURL string) *core.BaseURLOption {")
	f.P("return option.WithBaseURL(baseURL)")
	f.P("}")
	f.P()
	f.P("// WithHTTPClient uses the given HTTPClient to issue the request.")
	f.P("func WithHTTPClient(httpClient core.HTTPClient) *core.HTTPClientOption {")
	f.P("return option.WithHTTPClient(httpClient)")
	f.P("}")
	f.P()
	f.P("// WithHTTPHeader adds the given http.Header to the request.")
	f.P("func WithHTTPHeader(httpHeader http.Header) *core.HTTPHeaderOption {")
	f.P("return option.WithHTTPHeader(httpHeader)")
	f.P("}")
	f.P()
	f.P("// WithMaxAttempts configures the maximum number of retry attempts.")
	f.P("func WithMaxAttempts(attempts uint) *core.MaxAttemptsOption {")
	f.P("return option.WithMaxAttempts(attempts)")
	f.P("}")
	f.P()

	includeCustomAuthDocs := auth.Docs != nil && len(*auth.Docs) > 0

	for _, authScheme := range auth.Schemes {
		if authScheme.Bearer != nil {
			var (
				pascalCase = authScheme.Bearer.Token.PascalCase.UnsafeName
				camelCase  = authScheme.Bearer.Token.CamelCase.SafeName
				optionName = fmt.Sprintf("With%s", pascalCase)
				typeName   = "*core." + pascalCase + "Option"
			)
			f.P("// ", optionName, " sets the 'Authorization: Bearer <", camelCase, ">' request header.")
			f.P("func ", optionName, "(", camelCase, " string ) ", typeName, " {")
			f.P("return option.", optionName, "(", camelCase, ")")
			f.P("}")
		}
		if authScheme.Basic != nil {
			f.P("// WithBasicAuth sets the 'Authorization: Basic <base64>' request header.")
			if includeCustomAuthDocs {
				f.P("//")
				f.WriteDocs(auth.Docs)
			}
			f.P("func WithBasicAuth(username string, password string) *core.BasicAuthOption {")
			f.P("return option.WithBasicAuth(username, password)")
			f.P("}")
		}
		if authScheme.Header != nil {
			if authScheme.Header.ValueType.Container != nil && authScheme.Header.ValueType.Container.Literal != nil {
				// We don't want to generate a request option for literal values.
				continue
			}
			var (
				pascalCase = authScheme.Header.Name.Name.PascalCase.UnsafeName
				camelCase  = authScheme.Header.Name.Name.CamelCase.SafeName
				optionName = fmt.Sprintf("With%s", pascalCase)
				goType     = typeReferenceToGoType(authScheme.Header.ValueType, f.types, f.scope, f.baseImportPath, "", false)
				typeName   = "*core." + pascalCase + "Option"
			)
			f.P("// ", optionName, " sets the ", camelCase, " auth request header.")
			if includeCustomAuthDocs {
				f.P("//")
				f.WriteDocs(auth.Docs)
			}
			f.P("func ", optionName, "(", camelCase, " ", goType, ") ", typeName, " {")
			f.P("return option.", optionName, "(", camelCase, ")")
			f.P("}")
			f.P()
		}
	}

	for _, header := range append(headers, idempotencyHeaders...) {
		// TODO: We should remove these guards.
		if header.ValueType.Container != nil && header.ValueType.Container.Literal != nil {
			// We don't want to generate a request option for literal values.
			continue
		}
		var (
			pascalCase = header.Name.Name.PascalCase.UnsafeName
			camelCase  = header.Name.Name.CamelCase.SafeName
			optionName = fmt.Sprintf("With%s", pascalCase)
			goType     = typeReferenceToGoType(header.ValueType, f.types, f.scope, f.baseImportPath, "", false)
			typeName   = "*core." + pascalCase + "Option"
		)
		f.P("// ", optionName, " sets the ", camelCase, " request header.")
		if header.Docs != nil && len(*header.Docs) > 0 {
			// If the header has any custom documentation, include it immediately below the standard
			// option signature comment.
			f.P("//")
			f.WriteDocs(header.Docs)
		}
		f.P("func ", optionName, "(", camelCase, " ", goType, ") ", typeName, " {")
		f.P("return option.", optionName, "(", camelCase, ")")
		f.P("}")
		f.P()
	}

	return nil
}

// WriteIdempotentRequestOptionsDefinition writes the IdempotentRequestOption
// interface and *IdempotentRequestOptions type. These types are always deposited
// in the core package to prevent import cycles in the generated SDK.
func (f *fileWriter) WriteIdempotentRequestOptionsDefinition(idempotencyHeaders []*ir.HttpHeader) error {
	importPath := path.Join(f.baseImportPath, "core")
	f.P("// IdempotentRequestOption adapts the behavior of an individual request.")
	f.P("type IdempotentRequestOption interface {")
	f.P("applyIdempotentRequestOptions(*IdempotentRequestOptions)")
	f.P("}")
	f.P()

	f.P("// IdempotentRequestOptions defines all of the possible idempotent request options.")
	f.P("//")
	f.P("// This type is primarily used by the generated code and is not meant")
	f.P("// to be used directly; use the option package instead.")
	f.P("type IdempotentRequestOptions struct {")
	f.P("*RequestOptions")
	f.P()

	for _, header := range idempotencyHeaders {
		f.P(
			header.Name.Name.PascalCase.UnsafeName,
			" ",
			typeReferenceToGoType(header.ValueType, f.types, f.scope, f.baseImportPath, importPath, false),
		)
	}

	f.P("}")
	f.P()

	// Generate the constructor.
	f.P("// NewIdempotentRequestOptions returns a new *IdempotentRequestOptions value.")
	f.P("//")
	f.P("// This function is primarily used by the generated code and is not meant")
	f.P("// to be used directly; use IdempotentRequestOption instead.")
	f.P("func NewIdempotentRequestOptions(opts ...IdempotentRequestOption) *IdempotentRequestOptions {")
	f.P("options := &IdempotentRequestOptions{")
	f.P("RequestOptions: NewRequestOptions(),")
	f.P("}")
	f.P("for _, opt := range opts {")
	f.P("if requestOption, ok := opt.(RequestOption); ok {")
	f.P("requestOption.applyRequestOptions(options.RequestOptions)")
	f.P("}")
	f.P("opt.applyIdempotentRequestOptions(options)")
	f.P("}")
	f.P("return options")
	f.P("}")
	f.P()

	for _, header := range idempotencyHeaders {
		var (
			pascalCase = header.Name.Name.PascalCase.UnsafeName
			goType     = typeReferenceToGoType(header.ValueType, f.types, f.scope, f.baseImportPath, importPath, false)
		)
		if err := f.writeOptionStruct(pascalCase, goType, false, true); err != nil {
			return err
		}
	}

	// Generate the ToHeader method.
	f.P("// ToHeader maps the configured request options into a http.Header used")
	f.P("// for the request.")
	f.P("func (i *IdempotentRequestOptions) ToHeader() http.Header {")
	f.P("header := i.RequestOptions.ToHeader()")
	for _, header := range idempotencyHeaders {
		valueTypeFormat := formatForValueType(header.ValueType)
		value := valueTypeFormat.Prefix + "i." + header.Name.Name.PascalCase.UnsafeName + valueTypeFormat.Suffix
		f.P("if i.", header.Name.Name.PascalCase.UnsafeName, " != ", valueTypeFormat.ZeroValue, " {")
		f.P(`header.Set("`, header.Name.WireValue, `", fmt.Sprintf("`, valueTypeFormat.Prefix, `%v",`, value, "))")
		f.P("}")
	}
	f.P("return header")
	f.P("}")

	return nil
}

// WriteRequestOptionsDefinition writes the RequestOption interface and
// *RequestOptions type. These types are always deposited in the core
// package to prevent import cycles in the generated SDK.
func (f *fileWriter) WriteRequestOptionsDefinition(
	auth *ir.ApiAuth,
	headers []*ir.HttpHeader,
	idempotencyHeaders []*ir.HttpHeader,
	sdkConfig *ir.SdkConfig,
	moduleConfig *ModuleConfig,
	sdkVersion string,
) error {
	importPath := path.Join(f.baseImportPath, "core")
	f.P("// RequestOption adapts the behavior of the client or an individual request.")
	f.P("type RequestOption interface {")
	f.P("applyRequestOptions(*RequestOptions)")
	f.P("}")
	f.P()

	f.P("// RequestOptions defines all of the possible request options.")
	f.P("//")
	f.P("// This type is primarily used by the generated code and is not meant")
	f.P("// to be used directly; use the option package instead.")
	f.P("type RequestOptions struct {")
	f.P("BaseURL string")
	f.P("HTTPClient HTTPClient")
	f.P("HTTPHeader http.Header")
	f.P("MaxAttempts uint")

	// Generate the exported RequestOptions type that all clients can act upon.
	for _, authScheme := range auth.Schemes {
		if authScheme.Bearer != nil {
			f.P(authScheme.Bearer.Token.PascalCase.UnsafeName, " string")
		}
		if authScheme.Basic != nil {
			f.P("Username string")
			f.P("Password string")
		}
		if authScheme.Header != nil {
			if authScheme.Header.ValueType.Container != nil && authScheme.Header.ValueType.Container.Literal != nil {
				// We don't want to generate a request option for literal values.
				continue
			}
			f.P(
				authScheme.Header.Name.Name.PascalCase.UnsafeName,
				" ",
				typeReferenceToGoType(authScheme.Header.ValueType, f.types, f.scope, f.baseImportPath, importPath, false),
			)
		}
	}
	for _, header := range headers {
		if header.ValueType.Container != nil && header.ValueType.Container.Literal != nil {
			// We don't want to generate a request option for literal values.
			continue
		}
		f.P(
			header.Name.Name.PascalCase.UnsafeName,
			" ",
			typeReferenceToGoType(header.ValueType, f.types, f.scope, f.baseImportPath, importPath, false),
		)
	}
	// Add rate limiter
	f.P("RateLimiter *RateLimiter")

	f.P("}")
	f.P()

	// Generate the constructor.
	f.P("// NewRequestOptions returns a new *RequestOptions value.")
	f.P("//")
	f.P("// This function is primarily used by the generated code and is not meant")
	f.P("// to be used directly; use RequestOption instead.")
	f.P("func NewRequestOptions(opts ...RequestOption) *RequestOptions {")
	f.P("options := &RequestOptions{")
	f.P("HTTPHeader: make(http.Header),")
	f.P("}")
	f.P("for _, opt := range opts {")
	f.P("opt.applyRequestOptions(options)")
	f.P("}")
	f.P("return options")
	f.P("}")
	f.P()

	if (auth == nil || len(auth.Schemes) == 0) && (headers == nil || len(headers) == 0) {
		f.P("// ToHeader maps the configured request options into a http.Header used")
		f.P("// for the request(s).")
		f.P("func (r *RequestOptions) ToHeader() http.Header { return r.cloneHeader() }")
		f.P()
		if err := f.writePlatformHeaders(sdkConfig, moduleConfig, sdkVersion); err != nil {
			return err
		}
		f.P()
		return f.writeRequestOptionStructs(auth, headers, len(idempotencyHeaders) > 0)
	}

	// Generate the ToHeader method.
	f.P("// ToHeader maps the configured request options into a http.Header used")
	f.P("// for the request(s).")
	f.P("func (r *RequestOptions) ToHeader() http.Header {")
	f.P("header := r.cloneHeader()")
	for _, authScheme := range auth.Schemes {
		if authScheme.Bearer != nil {
			f.P("if r.", authScheme.Bearer.Token.PascalCase.UnsafeName, ` != "" { `)
			f.P(`header.Set("Authorization", `, `"Bearer " + r.`, authScheme.Bearer.Token.PascalCase.UnsafeName, ")")
			f.P("}")
		}
		if authScheme.Basic != nil {
			f.P(`if r.Username != "" && r.Password != "" {`)
			f.P(`header.Set("Authorization", `, `"Basic " + base64.StdEncoding.EncodeToString([]byte(r.Username + ": " + r.Password)))`)
			f.P("}")
		}
		if header := authScheme.Header; header != nil {
			var prefix string
			if header.Prefix != nil {
				prefix = *header.Prefix + " "
			}
			if isLiteral := (header.ValueType.Container != nil && header.ValueType.Container.Literal != nil); isLiteral {
				f.P(`header.Set("`, header.Name.WireValue, `", fmt.Sprintf("`, prefix, `%v",`, literalToValue(header.ValueType.Container.Literal), "))")
				continue
			}
			valueTypeFormat := formatForValueType(header.ValueType)
			value := valueTypeFormat.Prefix + "r." + header.Name.Name.PascalCase.UnsafeName + valueTypeFormat.Suffix
			if valueTypeFormat.IsOptional {
				f.P("if r.", header.Name.Name.PascalCase.UnsafeName, " != nil {")
				f.P(`header.Set("`, header.Name.WireValue, `", fmt.Sprintf("`, prefix, `%v",`, value, "))")
				f.P("}")
			} else {
				f.P(`header.Set("`, header.Name.WireValue, `", fmt.Sprintf("`, prefix, `%v",`, value, "))")
			}
		}
	}
	for _, header := range headers {
		if isLiteral := (header.ValueType.Container != nil && header.ValueType.Container.Literal != nil); isLiteral {
			f.P(`header.Set("`, header.Name.WireValue, `", fmt.Sprintf("%v",`, literalToValue(header.ValueType.Container.Literal), "))")
			continue
		}
		valueTypeFormat := formatForValueType(header.ValueType)
		value := valueTypeFormat.Prefix + "r." + header.Name.Name.PascalCase.UnsafeName + valueTypeFormat.Suffix
		if valueTypeFormat.IsOptional {
			f.P("if r.", header.Name.Name.PascalCase.UnsafeName, " != nil {")
			f.P(`header.Set("`, header.Name.WireValue, `", fmt.Sprintf("%v", `, value, "))")
			f.P("}")
		} else {
			f.P(`header.Set("`, header.Name.WireValue, `", fmt.Sprintf("%v", `, value, "))")
		}
	}
	f.P("return header")
	f.P("}")
	f.P()

	if err := f.writePlatformHeaders(sdkConfig, moduleConfig, sdkVersion); err != nil {
		return err
	}

	f.P()

	if err := f.writeRequestOptionStructs(auth, headers, len(idempotencyHeaders) > 0); err != nil {
		return err
	}

	return nil
}

// writePlatformHeaders generates the platform headers.
func (f *fileWriter) writePlatformHeaders(
	sdkConfig *ir.SdkConfig,
	moduleConfig *ModuleConfig,
	sdkVersion string,
) error {
	if sdkVersion == "" {
		f.P("func (r *RequestOptions) cloneHeader() http.Header {")
		f.P("return r.HTTPHeader.Clone()")
		f.P("}")
		return nil
	}
	if sdkConfig.PlatformHeaders != nil {
		f.P("func (r *RequestOptions) cloneHeader() http.Header {")
		f.P("headers := r.HTTPHeader.Clone()")
		f.P(fmt.Sprintf("headers.Set(%q, %q)", sdkConfig.PlatformHeaders.Language, goLanguageHeader))
		f.P(fmt.Sprintf("headers.Set(%q, %q)", sdkConfig.PlatformHeaders.SdkName, moduleConfig.Path))
		f.P(fmt.Sprintf("headers.Set(%q, %q)", sdkConfig.PlatformHeaders.SdkVersion, sdkVersion))
		f.P("return headers")
		f.P("}")
	}
	return nil
}

func (f *fileWriter) writeRequestOptionStructs(
	auth *ir.ApiAuth,
	headers []*ir.HttpHeader,
	asIdempotentRequestOption bool,
) error {
	if err := f.writeOptionStruct("BaseURL", "string", true, asIdempotentRequestOption); err != nil {
		return err
	}
	if err := f.writeOptionStruct("HTTPClient", "HTTPClient", true, asIdempotentRequestOption); err != nil {
		return err
	}
	if err := f.writeOptionStruct("HTTPHeader", "http.Header", true, asIdempotentRequestOption); err != nil {
		return err
	}
	if err := f.writeOptionStruct("MaxAttempts", "uint", true, asIdempotentRequestOption); err != nil {
		return err
	}

	if auth != nil {
		for _, authScheme := range auth.Schemes {
			if authScheme.Bearer != nil {
				var (
					pascalCase = authScheme.Bearer.Token.PascalCase.UnsafeName
					goType     = "string"
				)
				if err := f.writeOptionStruct(pascalCase, goType, true, asIdempotentRequestOption); err != nil {
					return err
				}
			}
			if authScheme.Basic != nil {
				// The basic auth option requires special care because it requires
				// two parameters.
				f.P("// BasicAuthOption implements the RequestOption interface.")
				f.P("type BasicAuthOption struct {")
				f.P("Username string")
				f.P("Password string")
				f.P("}")
				f.P()

				f.P("func (b *BasicAuthOption) applyRequestOptions(opts *RequestOptions) {")
				f.P("opts.Username = b.Username")
				f.P("opts.Password = b.Password")
				f.P("}")
				f.P()
			}
			if authScheme.Header != nil {
				if authScheme.Header.ValueType.Container != nil && authScheme.Header.ValueType.Container.Literal != nil {
					// We don't want to generate a request option for literal values.
					continue
				}
				var (
					pascalCase = authScheme.Header.Name.Name.PascalCase.UnsafeName
					goType     = typeReferenceToGoType(authScheme.Header.ValueType, f.types, f.scope, f.baseImportPath, "" /* The type is always imported */, false)
				)
				if err := f.writeOptionStruct(pascalCase, goType, true, asIdempotentRequestOption); err != nil {
					return err
				}
			}
		}
	}

	for _, header := range headers {
		if header.ValueType.Container != nil && header.ValueType.Container.Literal != nil {
			// We don't want to generate a request option for literal values.
			continue
		}
		var (
			pascalCase = header.Name.Name.PascalCase.UnsafeName
			goType     = typeReferenceToGoType(header.ValueType, f.types, f.scope, f.baseImportPath, "" /* The type is always imported */, false)
		)
		if err := f.writeOptionStruct(pascalCase, goType, true, asIdempotentRequestOption); err != nil {
			return err
		}
	}

	return nil
}

// writeOptionStruct writes an individual option struct, like the following:
//
//	type BaseURLOption struct {
//	  BaseURL string
//	}
func (f *fileWriter) writeOptionStruct(
	pascalCase string,
	goType string,
	asRequestOption bool,
	asIdempotentRequestOption bool,
) error {
	var (
		typeName = pascalCase + "Option"
		receiver = typeNameToReceiver(typeName)
	)
	f.P("// ", typeName, " implements the RequestOption interface.")
	f.P("type ", typeName, " struct {")
	f.P(pascalCase, " ", goType)
	f.P("}")
	f.P()

	if asRequestOption {
		f.P("func (", receiver, " *", typeName, ") applyRequestOptions(opts *RequestOptions) {")
		f.P("opts.", pascalCase, " = ", receiver, ".", pascalCase)
		f.P("}")
		f.P()
	}

	if asIdempotentRequestOption {
		f.P("func (", receiver, " *", typeName, ") applyIdempotentRequestOptions(opts *IdempotentRequestOptions) {")
		f.P("opts.", pascalCase, " = ", receiver, ".", pascalCase)
		f.P("}")
		f.P()
	}

	return nil
}

type GeneratedAuth struct {
	Option ast.Expr // e.g. acmeclient.WithAuthToken("<YOUR_AUTH_TOKEN>")
}

// WriteIdempotentRequestOptions writes the idempotent request options available to the
// user.
func (f *fileWriter) WriteIdempotentRequestOptions(
	idempotencyHeaders []*ir.HttpHeader,
) error {
	importPath := path.Join(f.baseImportPath, "option")

	// Generate the option.RequestOption type alias.
	f.P("// IdempotentRequestOption adapts the behavior of an indivdual request.")
	f.P("type IdempotentRequestOption = core.IdempotentRequestOption")

	for _, header := range idempotencyHeaders {
		var (
			pascalCase = header.Name.Name.PascalCase.UnsafeName
			camelCase  = header.Name.Name.CamelCase.SafeName
			optionName = fmt.Sprintf("With%s", pascalCase)
			goType     = typeReferenceToGoType(header.ValueType, f.types, f.scope, f.baseImportPath, importPath, false)
		)
		f.P("// ", optionName, " sets the ", camelCase, " request header.")
		if header.Docs != nil && len(*header.Docs) > 0 {
			// If the header has any custom documentation, include it immediately below the standard
			// option signature comment.
			f.P("//")
			f.WriteDocs(header.Docs)
		}
		typeName := "core." + pascalCase + "Option"
		f.P("func ", optionName, "(", camelCase, " ", goType, ") *", typeName, " {")
		f.P("return &", typeName, "{")
		f.P(pascalCase, ": ", camelCase, ",")
		f.P("}")
		f.P("}")
	}

	return nil
}

// WriteRequestOptions writes the request options available to the user.
func (f *fileWriter) WriteRequestOptions(
	auth *ir.ApiAuth,
	headers []*ir.HttpHeader,
) (*GeneratedAuth, error) {
	// Now that we know where the types will be generated, format the generated type names as needed.
	var (
		importPath     = path.Join(f.baseImportPath, "option")
		httpClientType = "core.HTTPClient"
	)

	// Generate the option.RequestOption type alias.
	f.P("// RequestOption adapts the behavior of an indivdual request.")
	f.P("type RequestOption = core.RequestOption")

	// Generate the options for setting the base URL and HTTP client.
	f.P("// WithBaseURL sets the base URL, overriding the default")
	f.P("// environment, if any.")
	f.P("func WithBaseURL(baseURL string) *core.BaseURLOption {")
	f.P("return &core.BaseURLOption{")
	f.P("BaseURL: baseURL,")
	f.P("}")
	f.P("}")
	f.P()
	f.P("// WithHTTPClient uses the given HTTPClient to issue the request.")
	f.P("func WithHTTPClient(httpClient ", httpClientType, ") *core.HTTPClientOption {")
	f.P("return &core.HTTPClientOption{")
	f.P("HTTPClient: httpClient,")
	f.P("}")
	f.P("}")
	f.P()
	f.P("// WithHTTPHeader adds the given http.Header to the request.")
	f.P("func WithHTTPHeader(httpHeader http.Header) *core.HTTPHeaderOption {")
	f.P("return &core.HTTPHeaderOption{")
	f.P("// Clone the headers so they can't be modified after the option call.")
	f.P("HTTPHeader: httpHeader.Clone(),")
	f.P("}")
	f.P("}")
	f.P()
	f.P("// WithMaxAttempts configures the maximum number of retry attempts.")
	f.P("func WithMaxAttempts(attempts uint) *core.MaxAttemptsOption {")
	f.P("return &core.MaxAttemptsOption{")
	f.P("MaxAttempts: attempts,")
	f.P("}")
	f.P("}")
	f.P()

	// Generate the auth functional options.
	includeCustomAuthDocs := auth.Docs != nil && len(*auth.Docs) > 0

	var option ast.Expr
	for i, authScheme := range auth.Schemes {
		if authScheme.Bearer != nil {
			var (
				pascalCase = authScheme.Bearer.Token.PascalCase.UnsafeName
				camelCase  = authScheme.Bearer.Token.CamelCase.SafeName
				optionName = fmt.Sprintf("With%s", pascalCase)
			)
			if i == 0 {
				option = ast.NewCallExpr(
					ast.NewImportedObject(
						optionName,
						importPath,
					),
					[]ast.Expr{
						ast.NewLocalObject(`"<YOUR_AUTH_TOKEN>"`),
					},
				)
			}
			f.P("// ", optionName, " sets the 'Authorization: Bearer <", camelCase, ">' request header.")
			if includeCustomAuthDocs {
				f.P("//")
				f.WriteDocs(auth.Docs)
			}
			typeName := "core." + pascalCase + "Option"
			f.P("func ", optionName, "(", camelCase, " string) *", typeName, " {")
			f.P("return &", typeName, "{")
			f.P(pascalCase, ": ", camelCase, ",")
			f.P("}")
			f.P("}")
			f.P()
		}
		if authScheme.Basic != nil {
			if i == 0 {
				option = ast.NewCallExpr(
					ast.NewImportedObject(
						"WithBasicAuth",
						importPath,
					),
					[]ast.Expr{
						ast.NewLocalObject(`"<YOUR_USERNAME>"`),
						ast.NewLocalObject(`"<YOUR_PASSWORD>"`),
					},
				)
			}
			f.P("// WithBasicAuth sets the 'Authorization: Basic <base64>' request header.")
			if includeCustomAuthDocs {
				f.P("//")
				f.WriteDocs(auth.Docs)
			}
			typeName := "core.BasicAuthOption"
			f.P("func WithBasicAuth(username, password string) *", typeName, " {")
			f.P("return &", typeName, "{")
			f.P("Username: username,")
			f.P("Password: password,")
			f.P("}")
			f.P("}")
			f.P()
		}
		if authScheme.Header != nil {
			if authScheme.Header.ValueType.Container != nil && authScheme.Header.ValueType.Container.Literal != nil {
				// We don't want to generate a request option for literal values.
				continue
			}
			var (
				pascalCase = authScheme.Header.Name.Name.PascalCase.UnsafeName
				optionName = fmt.Sprintf("With%s", pascalCase)
				field      = authScheme.Header.Name.Name.PascalCase.UnsafeName
				param      = authScheme.Header.Name.Name.CamelCase.SafeName
				value      = typeReferenceToGoType(authScheme.Header.ValueType, f.types, f.scope, f.baseImportPath, importPath, false)
			)
			if i == 0 {
				option = ast.NewCallExpr(
					ast.NewImportedObject(
						optionName,
						importPath,
					),
					[]ast.Expr{
						ast.NewLocalObject(fmt.Sprintf(`"<YOUR_%s>"`, pascalCase)),
					},
				)
			}
			f.P("// ", optionName, " sets the ", param, " auth request header.")
			if includeCustomAuthDocs {
				f.P("//")
				f.WriteDocs(auth.Docs)
			}
			typeName := "core." + pascalCase + "Option"
			f.P("func ", optionName, "(", param, " ", value, ") *", typeName, " {")
			f.P("return &", typeName, "{")
			f.P(field, ": ", param, ",")
			f.P("}")
			f.P("}")
			f.P()
		}
	}

	for _, header := range headers {
		if header.ValueType.Container != nil && header.ValueType.Container.Literal != nil {
			// We don't want to generate a request option for literal values.
			continue
		}
		var (
			pascalCase = header.Name.Name.PascalCase.UnsafeName
			optionName = fmt.Sprintf("With%s", pascalCase)
			field      = header.Name.Name.PascalCase.UnsafeName
			param      = header.Name.Name.CamelCase.SafeName
			value      = typeReferenceToGoType(header.ValueType, f.types, f.scope, f.baseImportPath, importPath, false)
		)
		f.P("// ", optionName, " sets the ", param, " request header.")
		if header.Docs != nil && len(*header.Docs) > 0 {
			// If the header has any custom documentation, include it immediately below the standard
			// option signature comment.
			f.P("//")
			f.WriteDocs(header.Docs)
		}
		typeName := "core." + pascalCase + "Option"
		f.P("func ", optionName, "(", param, " ", value, ") *", typeName, " {")
		f.P("return &", typeName, "{")
		f.P(field, ": ", param, ",")
		f.P("}")
		f.P("}")
		f.P()
	}

	// Add rate limiter
	f.P("// WithRateLimiter will provide a rate limiter for the client.")
	f.P("func WithRateLimiter(rateLimiter *core.RateLimiter) ", clientOptionType, " {")
	f.P("return func(opts ", clientOptionsType, ") {")
	f.P("opts.RateLimiter = rateLimiter")
	f.P("}")
	f.P("}")
	f.P()

	if option == nil {
		return nil, nil
	}
	return &GeneratedAuth{
		Option: option,
	}, nil
}

type GeneratedClient struct {
	Instantiation *ast.AssignStmt
}

// WriteClient writes a client for interacting with the given service.
func (f *fileWriter) WriteClient(
	irEndpoints []*ir.HttpEndpoint,
	idempotencyHeaders []*ir.HttpHeader,
	subpackages []*ir.Subpackage,
	environmentsConfig *ir.EnvironmentsConfig,
	errorDiscriminationStrategy *ir.ErrorDiscriminationStrategy,
	fernFilepath *ir.FernFilepath,
	generatedAuth *GeneratedAuth,
	generatedEnvironment *GeneratedEnvironment,
) (*GeneratedClient, error) {
	var (
		clientName = "Client"
		receiver   = "c"
	)
	var errorDiscriminationByPropertyStrategy *ir.ErrorDiscriminationByPropertyStrategy
	if errorDiscriminationStrategy != nil && errorDiscriminationStrategy.Property != nil {
		errorDiscriminationByPropertyStrategy = errorDiscriminationStrategy.Property
	}

	// Reformat the endpoint data into a structure that's suitable for code generation.
	var endpoints []*endpoint
	for _, irEndpoint := range irEndpoints {
		endpoint, err := f.endpointFromIR(fernFilepath, irEndpoint, environmentsConfig, idempotencyHeaders, receiver)
		if err != nil {
			return nil, err
		}
		endpoints = append(endpoints, endpoint)
	}

	// Generate the client implementation.
	f.P("type ", clientName, " struct {")
	f.P("baseURL string")
	f.P("caller *core.Caller")
	f.P("header http.Header")
	f.P()
	for _, subpackage := range subpackages {
		var (
			importPath     = packagePathToImportPath(f.baseImportPath, packagePathForClient(subpackage.FernFilepath))
			clientTypeName = f.scope.AddImport(importPath) + "." + clientName
		)
		f.P(subpackage.Name.PascalCase.UnsafeName, " *", clientTypeName)
	}
	f.P("}")
	f.P()

	// Generate the client constructor.
	f.P("func New", clientName, "(opts ...option.RequestOption) *", clientName, " {")
	f.P("options := core.NewRequestOptions(opts...)")
	f.P("return &", clientName, "{")
	f.P(`baseURL: options.BaseURL,`)
<<<<<<< HEAD
	f.P("caller: core.NewCaller(options.HTTPClient, options.RateLimiter),")
=======
	f.P("caller: core.NewCaller(")
	f.P("&core.CallerParams{")
	f.P("Client: options.HTTPClient,")
	f.P("MaxAttempts: options.MaxAttempts,")
	f.P("},")
	f.P("),")
>>>>>>> 4a2292e0
	f.P("header: options.ToHeader(),")
	for _, subpackage := range subpackages {
		var (
			importPath        = packagePathToImportPath(f.baseImportPath, packagePathForClient(subpackage.FernFilepath))
			clientConstructor = f.scope.AddImport(importPath) + ".NewClient(opts...),"
		)
		f.P(subpackage.Name.PascalCase.UnsafeName, ": ", clientConstructor)
	}
	f.P("}")
	f.P("}")
	f.P()

	// Implement this service's methods.
	for _, endpoint := range endpoints {
		f.WriteDocs(endpoint.Docs)
		f.P("func (", receiver, " *", clientName, ") ", endpoint.Name.PascalCase.UnsafeName, "(")
		for _, signatureParameter := range endpoint.SignatureParameters {
			f.WriteDocs(signatureParameter.docs)
			f.P(signatureParameter.parameter, ",")
		}
		f.P(") ", endpoint.ReturnValues, " {")
		// Compose all the request options.
		f.P("options := ", endpoint.OptionConstructor)
		f.P()
		// Compose the URL, including any query parameters.
		f.P(fmt.Sprintf("baseURL := %q", endpoint.BaseURL))
		f.P("if ", fmt.Sprintf("%s.baseURL", receiver), ` != "" {`)
		f.P("baseURL = ", fmt.Sprintf("%s.baseURL", receiver))
		f.P("}")
		f.P(`if options.BaseURL != "" {`)
		f.P("baseURL = options.BaseURL")
		f.P("}")
		baseURLVariable := "baseURL"
		if len(endpoint.PathSuffix) > 0 {
			baseURLVariable = `baseURL + "/" + ` + fmt.Sprintf("%q", endpoint.PathSuffix)
		}
		urlStatement := fmt.Sprintf("endpointURL := %s", baseURLVariable)
		if len(endpoint.PathParameterNames) > 0 {
			urlStatement = "endpointURL := fmt.Sprintf(" + baseURLVariable + ", " + endpoint.PathParameterNames + ")"
		}
		f.P(urlStatement)
		if len(endpoint.QueryParameters) > 0 {
			f.P()
			f.P("queryParams := make(url.Values)")
			for _, queryParameter := range endpoint.QueryParameters {
				valueTypeFormat := formatForValueType(queryParameter.ValueType)
				if queryParameter.AllowMultiple {
					requestField := valueTypeFormat.Prefix + "value" + valueTypeFormat.Suffix
					f.P("for _, value := range ", endpoint.RequestParameterName, ".", queryParameter.Name.Name.PascalCase.UnsafeName, "{")
					f.P(`queryParams.Add("`, queryParameter.Name.WireValue, `", fmt.Sprintf("%v", `, requestField, "))")
					f.P("}")
				} else if isLiteral := (queryParameter.ValueType.Container != nil && queryParameter.ValueType.Container.Literal != nil); isLiteral {
					f.P(`queryParams.Add("`, queryParameter.Name.WireValue, `", fmt.Sprintf("%v", `, literalToValue(queryParameter.ValueType.Container.Literal), "))")
				} else {
					requestField := valueTypeFormat.Prefix + endpoint.RequestParameterName + "." + queryParameter.Name.Name.PascalCase.UnsafeName + valueTypeFormat.Suffix
					if valueTypeFormat.IsOptional {
						// The only query parameter that can't use the default value approach is base64 (aka a []byte).
						f.P("if ", endpoint.RequestParameterName, ".", queryParameter.Name.Name.PascalCase.UnsafeName, "!= nil {")
						f.P(`queryParams.Add("`, queryParameter.Name.WireValue, `", fmt.Sprintf("%v", `, requestField, "))")
						f.P("}")
					} else {
						f.P(`queryParams.Add("`, queryParameter.Name.WireValue, `", fmt.Sprintf("%v", `, requestField, "))")
					}
				}
			}
			f.P("if len(queryParams) > 0 {")
			f.P(`endpointURL += "?" + queryParams.Encode()`)
			f.P("}")
		}

		headersParameter := "headers"
		f.P()
		f.P(headersParameter, " := core.MergeHeaders(", receiver, ".header.Clone(), options.ToHeader())")
		if len(endpoint.Headers) > 0 {
			// Add endpoint-specific headers from the request, if any.
			for _, header := range endpoint.Headers {
				valueTypeFormat := formatForValueType(header.ValueType)
				requestField := valueTypeFormat.Prefix + endpoint.RequestParameterName + "." + header.Name.Name.PascalCase.UnsafeName + valueTypeFormat.Suffix
				if valueTypeFormat.IsOptional {
					f.P("if ", endpoint.RequestParameterName, ".", header.Name.Name.PascalCase.UnsafeName, "!= nil {")
					f.P(`headers.Add("`, header.Name.WireValue, `", fmt.Sprintf("%v", `, requestField, "))")
					f.P("}")
				} else if isLiteral := (header.ValueType.Container != nil && header.ValueType.Container.Literal != nil); isLiteral {
					f.P(`headers.Add("`, header.Name.WireValue, `", fmt.Sprintf("%v", `, literalToValue(header.ValueType.Container.Literal), "))")
				} else {
					f.P(`headers.Add("`, header.Name.WireValue, `", fmt.Sprintf("%v", `, requestField, "))")
				}
			}
		}
		f.P()

		// Include the error decoder, if any.
		if len(endpoint.Errors) > 0 {
			f.P("errorDecoder := func(statusCode int, body io.Reader) error {")
			f.P("raw, err := io.ReadAll(body)")
			f.P("if err != nil {")
			f.P("return err")
			f.P("}")
			f.P("apiError := core.NewAPIError(statusCode, errors.New(string(raw)))")
			f.P("decoder := json.NewDecoder(bytes.NewReader(raw))")
			var (
				switchValue              = "statusCode"
				discriminantContentField = ""
			)
			if errorDiscriminationByPropertyStrategy != nil {
				var (
					discriminant = errorDiscriminationByPropertyStrategy.Discriminant
					content      = errorDiscriminationByPropertyStrategy.ContentProperty
				)
				switchValue = fmt.Sprintf("discriminant.%s", discriminant.Name.PascalCase.UnsafeName)
				discriminantContentField = fmt.Sprintf("discriminant.%s", content.Name.PascalCase.UnsafeName)
				f.P("var discriminant struct {")
				f.P(discriminant.Name.PascalCase.UnsafeName, " string `json:\"", discriminant.WireValue, "\"`")
				f.P(content.Name.PascalCase.UnsafeName, " json.RawMessage `json:\"", content.WireValue, "\"`")
				f.P("}")
				f.P("if err := decoder.Decode(&discriminant); err != nil {")
				f.P("return err")
				f.P("}")
			}
			f.P("switch ", switchValue, " {")
			for _, responseError := range endpoint.Errors {
				var (
					errorDeclaration = f.errors[responseError.Error.ErrorId]
					errorImportPath  = fernFilepathToImportPath(f.baseImportPath, errorDeclaration.Name.FernFilepath)
					errorType        = f.scope.AddImport(errorImportPath) + "." + errorDeclaration.Name.Name.PascalCase.UnsafeName
				)
				if errorDiscriminationByPropertyStrategy != nil {
					f.P(`case "`, errorDeclaration.DiscriminantValue.WireValue, `":`)
				} else {
					f.P("case ", errorDeclaration.StatusCode, ":")
				}
				f.P("value := new(", errorType, ")")
				f.P("value.APIError = apiError")
				if discriminantContentField != "" {
					f.P("if err := json.Unmarshal(", discriminantContentField, ", value); err != nil {")
				} else {
					f.P("if err := decoder.Decode(value); err != nil {")
				}
				f.P("return apiError")
				f.P("}")
				f.P("return value")
			}
			// Close the switch statement.
			f.P("}")
			f.P("return apiError")
			f.P("}")
			f.P()
		}

		// Prepare a response variable.
		if endpoint.ResponseType != "" && !endpoint.IsStreaming {
			f.P(fmt.Sprintf(endpoint.ResponseInitializerFormat, endpoint.ResponseType))
		}

		if len(endpoint.FileProperties) > 0 || len(endpoint.FileBodyProperties) > 0 {
			f.P("requestBuffer := bytes.NewBuffer(nil)")
			f.P("writer := multipart.NewWriter(requestBuffer)")
			for _, fileProperty := range endpoint.FileProperties {
				var (
					fileVariable     = fileProperty.Key.Name.CamelCase.SafeName
					filenameVariable = fileProperty.Key.Name.CamelCase.UnsafeName + "Filename"
					filenameValue    = fileProperty.Key.Name.CamelCase.UnsafeName + "_filename"
					partVariable     = fileProperty.Key.Name.CamelCase.UnsafeName + "Part"
				)
				if fileProperty.IsOptional {
					f.P("if ", fileVariable, " != nil {")
				}
				f.P(fmt.Sprintf("%s := %q", filenameVariable, filenameValue))
				f.P("if named, ok := ", fileVariable, ".(interface{ Name() string }); ok {")
				f.P(fmt.Sprintf("%s = named.Name()", filenameVariable))
				f.P("}")
				f.P(partVariable, `, err := writer.CreateFormFile("`, fileProperty.Key.WireValue, `", `, filenameVariable, ")")
				f.P("if err != nil {")
				f.P("return ", endpoint.ErrorReturnValues)
				f.P("}")
				f.P("if _, err := io.Copy(", partVariable, ", ", fileVariable, "); err != nil {")
				f.P("return ", endpoint.ErrorReturnValues)
				f.P("}")
				if fileProperty.IsOptional {
					f.P("}")
				}
			}

			for _, fileBodyProperty := range endpoint.FileBodyProperties {
				if isLiteral := (fileBodyProperty.ValueType.Container != nil && fileBodyProperty.ValueType.Container.Literal != nil); isLiteral {
					f.P(`if err := writer.WriteField("`, fileBodyProperty.Name.WireValue, `", fmt.Sprintf("%v", `, literalToValue(fileBodyProperty.ValueType.Container.Literal), ")); err != nil {")
					f.P("return ", endpoint.ErrorReturnValues)
					f.P("}")
					continue
				}
				valueTypeFormat := formatForValueType(fileBodyProperty.ValueType)
				requestField := valueTypeFormat.Prefix + endpoint.RequestParameterName + "." + fileBodyProperty.Name.Name.PascalCase.UnsafeName + valueTypeFormat.Suffix

				// Encapsulate the multipart form WriteField in a closure so that we can easily
				// wrap it with an optional nil check below.
				writeField := func() {
					if !valueTypeFormat.IsPrimitive {
						// Non-primitive types need to be JSON-serialized (e.g. lists, objects, etc).
						f.P(`if err := core.WriteMultipartJSON(writer, "`, fileBodyProperty.Name.WireValue, `", `, requestField, "); err != nil {")
					} else {
						f.P(`if err := writer.WriteField("`, fileBodyProperty.Name.WireValue, `", fmt.Sprintf("%v", `, requestField, ")); err != nil {")
					}
					f.P("return ", endpoint.ErrorReturnValues)
					f.P("}")
				}

				if valueTypeFormat.IsOptional {
					f.P("if ", endpoint.RequestParameterName, ".", fileBodyProperty.Name.Name.PascalCase.UnsafeName, "!= nil {")
					writeField()
					f.P("}")
				} else {
					writeField()
				}
			}
			f.P("if err := writer.Close(); err != nil {")
			f.P("return ", endpoint.ErrorReturnValues)
			f.P("}")
			f.P(headersParameter, `.Set("Content-Type", writer.FormDataContentType())`)
			f.P()
		}

		// Issue the request.
		if endpoint.IsStreaming {
			f.P("streamer := core.NewStreamer[", endpoint.ResponseType, "](", receiver, ".caller)")
			f.P("return streamer.Stream(")
			f.P("ctx,")
			f.P("&core.StreamParams{")
			f.P("URL: endpointURL, ")
			f.P("Method:", endpoint.Method, ",")
			f.P("MaxAttempts: options.MaxAttempts,")
			f.P("Headers:", headersParameter, ",")
			f.P("Client: options.HTTPClient,")
			if endpoint.RequestValueName != "" {
				f.P("Request: ", endpoint.RequestValueName, ",")
			}
			if endpoint.ErrorDecoderParameterName != "" {
				f.P("ErrorDecoder:", endpoint.ErrorDecoderParameterName, ",")
			}
			if endpoint.StreamDelimiter != "" {
				f.P("Delimiter: ", endpoint.StreamDelimiter, ",")
			}
			f.P("},")
			f.P(")")
			f.P("}")
			f.P()
		} else {
			f.P("if err := ", receiver, ".caller.Call(")
			f.P("ctx,")
			f.P("&core.CallParams{")
			f.P("URL: endpointURL, ")
			f.P("Method:", endpoint.Method, ",")
			f.P("MaxAttempts: options.MaxAttempts,")
			f.P("Headers:", headersParameter, ",")
			f.P("Client: options.HTTPClient,")
			if endpoint.RequestValueName != "" {
				f.P("Request: ", endpoint.RequestValueName, ",")
			}
			if endpoint.ResponseParameterName != "" {
				f.P("Response: ", endpoint.ResponseParameterName, ",")
			}
			if endpoint.ResponseIsOptionalParameter {
				f.P("ResponseIsOptional: true,")
			}
			if endpoint.ErrorDecoderParameterName != "" {
				f.P("ErrorDecoder:", endpoint.ErrorDecoderParameterName, ",")
			}
			f.P("},")
			f.P("); err != nil {")
			f.P("return ", endpoint.ErrorReturnValues)
			f.P("}")
			f.P("return ", endpoint.SuccessfulReturnValues)
			f.P("}")
			f.P()
		}
	}
	var parameters []ast.Expr
	if generatedAuth != nil {
		parameters = append(parameters, generatedAuth.Option)
	}
	if generatedEnvironment != nil {
		parameters = append(parameters, generatedEnvironment.Example)
	}
	return &GeneratedClient{
		Instantiation: &ast.AssignStmt{
			Left: []ast.Expr{
				ast.NewLocalObject("client"),
			},
			Right: []ast.Expr{
				ast.NewCallExpr(
					ast.NewImportedObject(
						"NewClient",
						packagePathToImportPath(f.baseImportPath, packagePathForClient(fernFilepath)),
					),
					parameters,
				),
			},
		},
	}, nil
}

// endpoint holds the fields required to generate a client endpoint.
//
// All of the fields are pre-formatted so that they can all be simple
// strings.
type endpoint struct {
	Name                        *ir.Name
	Docs                        *string
	ImportPath                  string
	OptionsParameterName        string
	RequestParameterName        string
	RequestValueName            string
	ResponseType                string
	ResponseParameterName       string
	ResponseInitializerFormat   string
	ResponseIsOptionalParameter bool
	PathParameterNames          string
	SignatureParameters         []*signatureParameter
	ReturnValues                string
	SuccessfulReturnValues      string
	ErrorReturnValues           string
	BaseURL                     string
	OptionConstructor           string
	PathSuffix                  string
	Method                      string
	IsStreaming                 bool
	StreamDelimiter             string
	ErrorDecoderParameterName   string
	Idempotent                  bool
	Errors                      ir.ResponseErrors
	QueryParameters             []*ir.QueryParameter
	Headers                     []*ir.HttpHeader
	IdempotencyHeaders          []*ir.HttpHeader
	FileProperties              []*ir.FileProperty
	FileBodyProperties          []*ir.InlinedRequestBodyProperty
}

type signatureParameter struct {
	docs      *string // e.g. "Identifies a single user."
	parameter string  // e.g. 'userId string'
}

// signatureForEndpoint returns a signature template for the given endpoint.
func (f *fileWriter) endpointFromIR(
	fernFilepath *ir.FernFilepath,
	irEndpoint *ir.HttpEndpoint,
	irEnvironmentsConfig *ir.EnvironmentsConfig,
	idempotencyHeaders []*ir.HttpHeader,
	receiver string,
) (*endpoint, error) {
	importPath := fernFilepathToImportPath(f.baseImportPath, fernFilepath)

	// Create a new child scope for this endpoint.
	scope := f.scope.Child()

	// Add path parameters and request body, if any.
	signatureParameters := []*signatureParameter{{parameter: "ctx context.Context"}}
	var pathParameterNames []string
	for _, pathParameter := range irEndpoint.AllPathParameters {
		pathParameterName := scope.Add(pathParameter.Name.CamelCase.SafeName)
		parameterType := typeReferenceToGoType(pathParameter.ValueType, f.types, scope, f.baseImportPath, "" /* The type is always imported */, false)
		signatureParameters = append(
			signatureParameters,
			&signatureParameter{
				docs:      pathParameter.Docs,
				parameter: fmt.Sprintf("%s %s", pathParameterName, parameterType),
			},
		)
		pathParameterNames = append(pathParameterNames, pathParameterName)
	}

	// Add the file parameter(s) after the path parameters, if any.
	var (
		fileProperties     []*ir.FileProperty
		fileBodyProperties []*ir.InlinedRequestBodyProperty
	)
	if irEndpoint.RequestBody != nil && irEndpoint.RequestBody.FileUpload != nil {
		for _, fileUploadProperty := range irEndpoint.RequestBody.FileUpload.Properties {
			if fileUploadProperty.File != nil {
				parameterName := fileUploadProperty.File.Key.Name.CamelCase.SafeName
				parameterType := "io.Reader"
				signatureParameters = append(
					signatureParameters,
					&signatureParameter{
						parameter: fmt.Sprintf("%s %s", parameterName, parameterType),
					},
				)
				fileProperties = append(fileProperties, fileUploadProperty.File)
			}
			if fileUploadProperty.BodyProperty != nil {
				fileBodyProperties = append(fileBodyProperties, fileUploadProperty.BodyProperty)
			}
		}
	}

	// Format the rest of the request parameters.
	var (
		requestParameterName = ""
		requestValueName     = ""
	)
	if irEndpoint.SdkRequest != nil {
		if needsRequestParameter(irEndpoint) {
			var requestType string
			if requestBody := irEndpoint.SdkRequest.Shape.JustRequestBody; requestBody != nil {
				requestType = typeReferenceToGoType(requestBody.TypeReference.RequestBodyType, f.types, scope, f.baseImportPath, "" /* The type is always imported */, false)
			}
			if irEndpoint.SdkRequest.Shape.Wrapper != nil {
				requestImportPath := fernFilepathToImportPath(f.baseImportPath, fernFilepath)
				requestType = fmt.Sprintf("*%s.%s", scope.AddImport(requestImportPath), irEndpoint.SdkRequest.Shape.Wrapper.WrapperName.PascalCase.UnsafeName)
			}
			requestParameterName = irEndpoint.SdkRequest.RequestParameterName.CamelCase.SafeName
			signatureParameters = append(
				signatureParameters,
				&signatureParameter{
					parameter: fmt.Sprintf("%s %s", requestParameterName, requestType),
				},
			)
			if irEndpoint.RequestBody != nil {
				// Only send a request body if one is defined.
				requestValueName = requestParameterName
			}
		}
		if irEndpoint.RequestBody != nil && irEndpoint.RequestBody.FileUpload != nil {
			// This is a file upload request, so we prepare a buffer for the request body
			// instead of just using the request specified by the function signature.
			requestValueName = "requestBuffer"
		}
	}

	// The request options must always be the last parameter.
	optionType := "option.RequestOption"
	if irEndpoint.Idempotent {
		optionType = "option.IdempotentRequestOption"
	}
	signatureParameters = append(
		signatureParameters,
		&signatureParameter{
			parameter: fmt.Sprintf("opts ...%s", optionType),
		},
	)

	// Format all of the response values.
	var (
		responseType              string
		responseParameterName     string
		responseInitializerFormat string
		signatureReturnValues     string
		successfulReturnValues    string
		errorReturnValues         string
		streamDelimiter           string
		isStreaming               bool
	)
	var responseIsOptionalParameter bool
	if irEndpoint.Response != nil {
		switch irEndpoint.Response.Type {
		case "json":
			typeReference := typeReferenceFromJsonResponse(irEndpoint.Response.Json)
			if typeReference == nil {
				return nil, fmt.Errorf("unsupported json response type: %s", irEndpoint.Response.Json.Type)
			}
			responseType = typeReferenceToGoType(typeReference, f.types, scope, f.baseImportPath, "" /* The type is always imported */, false)
			responseInitializerFormat = "var response %s"
			responseIsOptionalParameter = typeReference.Container != nil && typeReference.Container.Optional != nil
			responseParameterName = "&response"
			signatureReturnValues = fmt.Sprintf("(%s, error)", responseType)
			successfulReturnValues = "response, nil"
			errorReturnValues = fmt.Sprintf("%s, err", defaultValueForTypeReference(typeReference, f.types))

			if irEndpoint.Response.Json.NestedPropertyAsResponse != nil && irEndpoint.Response.Json.NestedPropertyAsResponse.ResponseProperty != nil {
				responseProperty := irEndpoint.Response.Json.NestedPropertyAsResponse.ResponseProperty
				responsePropertyTypeReference := responseProperty.ValueType
				responsePropertyType := typeReferenceToGoType(responsePropertyTypeReference, f.types, f.scope, f.baseImportPath, "" /* The type is always imported */, false)
				signatureReturnValues = fmt.Sprintf("(%s, error)", responsePropertyType)
				successfulReturnValues = fmt.Sprintf("response.%s, nil", responseProperty.Name.Name.PascalCase.UnsafeName)
				errorReturnValues = fmt.Sprintf("%s, err", defaultValueForTypeReference(responsePropertyTypeReference, f.types))
			}
		case "fileDownload":
			responseType = "bytes.NewBuffer(nil)"
			responseInitializerFormat = "response := %s"
			responseParameterName = "response"
			signatureReturnValues = "(io.Reader, error)"
			successfulReturnValues = "response, nil"
			errorReturnValues = "nil, err"
		case "text":
			responseType = "string"
			responseInitializerFormat = "var response %s"
			responseParameterName = "response"
			signatureReturnValues = "(string, error)"
			successfulReturnValues = "response, nil"
			errorReturnValues = `"", err`
		case "streaming":
			if terminator := irEndpoint.Response.Streaming.Terminator; terminator != nil {
				streamDelimiter = *terminator
			}
			typeReference := typeReferenceFromStreamingResponseChunkType(irEndpoint.Response.Streaming.DataEventType)
			if typeReference == nil {
				return nil, fmt.Errorf("unsupported streaming response type: %s", irEndpoint.Response.Streaming.DataEventType.Type)
			}
			responseType = strings.TrimPrefix(typeReferenceToGoType(typeReference, f.types, scope, f.baseImportPath, "" /* The type is always imported */, false), "*")
			responseParameterName = "response"
			signatureReturnValues = fmt.Sprintf("(*core.Stream[%s], error)", responseType)
			errorReturnValues = "nil, err"
			isStreaming = true
		default:
			return nil, fmt.Errorf("%s requests are not supported yet", irEndpoint.Response.Type)
		}
	} else {
		responseParameterName = ""
		signatureReturnValues = "error"
		successfulReturnValues = "nil"
		errorReturnValues = "err"
	}

	// Determine this endpoint's base URL based on the environment, if any.
	var environmentID string
	if irEnvironmentsConfig != nil && irEnvironmentsConfig.DefaultEnvironment != nil {
		environmentID = *irEnvironmentsConfig.DefaultEnvironment
	}
	if irEndpoint.BaseUrl != nil {
		environmentID = *irEndpoint.BaseUrl
	}
	baseURL, err := environmentURLFromID(irEnvironmentsConfig, environmentID)
	if err != nil {
		return nil, err
	}

	// Consolidate the irEndpoint's full path into a path suffix that
	// can be applied to the irEndpoint at construction time.
	var pathSuffix string
	if irEndpoint.FullPath != nil {
		if irEndpoint.FullPath.Head != "/" {
			pathSuffix = irEndpoint.FullPath.Head
		}
		for _, part := range irEndpoint.FullPath.Parts {
			if part.PathParameter != "" {
				pathSuffix += "%v"
			}
			if part.Tail != "" {
				pathSuffix += part.Tail
			}
		}
		pathSuffix = strings.TrimLeft(pathSuffix, "/")
	}

	// An error decoder is required when there are endpoint-specific errors.
	errorDecoderParameterName := ""
	if len(irEndpoint.Errors) > 0 {
		errorDecoderParameterName = "errorDecoder"
	}

	var pathParameterDocs []*string
	for _, pathParam := range irEndpoint.AllPathParameters {
		if pathParam.Docs != nil && len(*pathParam.Docs) > 0 {
			pathParameterDocs = append(pathParameterDocs, pathParam.Docs)
		}
	}

	optionConstructor := "core.NewRequestOptions(opts...)"
	if irEndpoint.Idempotent {
		optionConstructor = "core.NewIdempotentRequestOptions(opts...)"
	}

	return &endpoint{
		Name:                        irEndpoint.Name,
		Docs:                        irEndpoint.Docs,
		ImportPath:                  importPath,
		OptionsParameterName:        "options",
		RequestParameterName:        requestParameterName,
		RequestValueName:            requestValueName,
		ResponseType:                responseType,
		ResponseParameterName:       responseParameterName,
		ResponseInitializerFormat:   responseInitializerFormat,
		ResponseIsOptionalParameter: responseIsOptionalParameter,
		PathParameterNames:          strings.Join(pathParameterNames, ", "),
		SignatureParameters:         signatureParameters,
		ReturnValues:                signatureReturnValues,
		SuccessfulReturnValues:      successfulReturnValues,
		ErrorReturnValues:           errorReturnValues,
		OptionConstructor:           optionConstructor,
		BaseURL:                     baseURL,
		PathSuffix:                  pathSuffix,
		Method:                      irMethodToMethodEnum(irEndpoint.Method),
		IsStreaming:                 isStreaming,
		StreamDelimiter:             streamDelimiter,
		ErrorDecoderParameterName:   errorDecoderParameterName,
		Idempotent:                  irEndpoint.Idempotent,
		Errors:                      irEndpoint.Errors,
		QueryParameters:             irEndpoint.QueryParameters,
		Headers:                     irEndpoint.Headers,
		IdempotencyHeaders:          idempotencyHeaders,
		FileProperties:              fileProperties,
		FileBodyProperties:          fileBodyProperties,
	}, nil
}

// GeneratedEnvironment contains information about the environments that were generated.
type GeneratedEnvironment struct {
	Example ast.Expr // e.g. acme.Environments.Production
}

// WriteEnvironments writes the environment constants.
func (f *fileWriter) WriteEnvironments(environmentsConfig *ir.EnvironmentsConfig, useCore bool) (*GeneratedEnvironment, error) {
	return environmentsToEnvironmentsVariable(environmentsConfig, f, useCore)
}

// WriteError writes the structured error types.
func (f *fileWriter) WriteError(errorDeclaration *ir.ErrorDeclaration) error {
	// Generate the error type declaration.
	var (
		typeName = errorDeclaration.Name.Name.PascalCase.UnsafeName
		receiver = typeNameToReceiver(typeName)
	)
	f.WriteDocs(errorDeclaration.Docs)
	f.P("type ", typeName, " struct {")
	f.P("*core.APIError")
	if errorDeclaration.Type == nil {
		// This error doesn't have a body, so we only need to include the status code.
		// We still needto implement the json.Unmarshaler and json.Marshaler though.
		f.P("}")
		f.P()
		f.P("func (", receiver, "*", typeName, ") UnmarshalJSON(data []byte) error {")
		f.P(receiver, ".StatusCode = ", errorDeclaration.StatusCode)
		f.P("return nil")
		f.P("}")
		f.P()
		f.P("func (", receiver, "*", typeName, ") MarshalJSON() ([]byte, error) {")
		f.P("return nil, nil")
		f.P("}")
		f.P()
		return nil
	}
	var (
		importPath = fernFilepathToImportPath(f.baseImportPath, errorDeclaration.Name.FernFilepath)
		value      = typeReferenceToGoType(errorDeclaration.Type, f.types, f.scope, f.baseImportPath, importPath, false)
	)
	var literal string
	if errorDeclaration.Type.Container != nil && errorDeclaration.Type.Container.Literal != nil {
		literal = literalToValue(errorDeclaration.Type.Container.Literal)
	}
	f.P("Body ", value)
	f.P("}")
	f.P()

	// Implement the json.Unmarshaler.
	isOptional := errorDeclaration.Type.Container != nil && errorDeclaration.Type.Container.Optional != nil
	f.P("func (", receiver, "*", typeName, ") UnmarshalJSON(data []byte) error {")
	if isOptional {
		f.P("if len(data) == 0 {")
		f.P(receiver, ".StatusCode = ", errorDeclaration.StatusCode)
		f.P("return nil")
		f.P("}")
	}
	f.P(fmt.Sprintf("var body %s", value))
	f.P("if err := json.Unmarshal(data, &body); err != nil {")
	f.P("return err")
	f.P("}")
	if literal != "" {
		// If the error specifies a literal, it will only succeed if the literal matches exactly.
		f.P("if body != ", literal, " {")
		f.P(`return fmt.Errorf("expected literal %q, but found %q", `, literal, ", body)")
		f.P("}")
	}
	f.P(receiver, ".StatusCode = ", errorDeclaration.StatusCode)
	f.P(receiver, ".Body = body")
	f.P("return nil")
	f.P("}")
	f.P()

	// Implement the json.Marshaler.
	f.P("func (", receiver, "*", typeName, ") MarshalJSON() ([]byte, error) {")
	if literal != "" {
		f.P("return json.Marshal(", literal, ")")
	} else if isOptional {
		f.P("if ", receiver, ".Body == nil {")
		f.P("return nil, nil")
		f.P("}")
		f.P("return json.Marshal(", receiver, ".Body)")
	} else {
		f.P("return json.Marshal(", receiver, ".Body)")
	}
	f.P("}")
	f.P()

	// Implement the error unwrapper interface.
	f.P("func (", receiver, "*", typeName, ") Unwrap() error {")
	f.P("return ", receiver, ".APIError")
	f.P("}")
	f.P()

	return nil
}

// WriteRequestType writes a type dedicated to the in-lined request (if any).
func (f *fileWriter) WriteRequestType(
	fernFilepath *ir.FernFilepath,
	endpoint *ir.HttpEndpoint,
	idempotencyHeaders []*ir.HttpHeader,
	includeGenericOptionals bool,
) error {
	var (
		// At this point, we've already verified that the given endpoint's request
		// is a wrapper, so we can safely access it without any nil-checks.
		bodyField  = endpoint.SdkRequest.Shape.Wrapper.BodyKey.PascalCase.UnsafeName
		typeName   = endpoint.SdkRequest.Shape.Wrapper.WrapperName.PascalCase.UnsafeName
		receiver   = typeNameToReceiver(typeName)
		importPath = fernFilepathToImportPath(f.baseImportPath, fernFilepath)
	)

	var literals []*literal
	f.P("type ", typeName, " struct {")
	for _, header := range endpoint.Headers {
		f.WriteDocs(header.Docs)
		if header.ValueType.Container != nil && header.ValueType.Container.Literal != nil {
			literals = append(
				literals,
				&literal{
					Name:  header.Name.Name,
					Value: header.ValueType.Container.Literal,
				},
			)
			continue
		}
		goType := typeReferenceToGoType(header.ValueType, f.types, f.scope, f.baseImportPath, importPath, false)
		f.P(header.Name.Name.PascalCase.UnsafeName, " ", goType, " `json:\"-\"`")
	}
	for _, queryParam := range endpoint.QueryParameters {
		value := typeReferenceToGoType(queryParam.ValueType, f.types, f.scope, f.baseImportPath, importPath, false)
		if queryParam.AllowMultiple {
			value = fmt.Sprintf("[]%s", value)
		}
		f.WriteDocs(queryParam.Docs)
		if queryParam.ValueType.Container != nil && queryParam.ValueType.Container.Literal != nil {
			literals = append(
				literals,
				&literal{
					Name:  queryParam.Name.Name,
					Value: queryParam.ValueType.Container.Literal,
				},
			)
			continue
		}
		f.P(queryParam.Name.Name.PascalCase.UnsafeName, " ", value, " `json:\"-\"`")
	}
	if endpoint.RequestBody == nil {
		// If the request doesn't have a body, we don't need any custom [de]serialization logic.
		for _, literal := range literals {
			f.P(literal.Name.CamelCase.SafeName, " ", literalToGoType(literal.Value))
		}
		f.P("}")
		f.P()
		for _, literal := range literals {
			f.P("func (", receiver, " *", typeName, ") ", literal.Name.PascalCase.UnsafeName, "()", literalToGoType(literal.Value), "{")
			f.P("return ", receiver, ".", literal.Name.CamelCase.SafeName)
			f.P("}")
			f.P()
		}
		return nil
	}
	fieldLiterals, err := requestBodyToFieldDeclaration(endpoint.RequestBody, f, importPath, bodyField, includeGenericOptionals)
	if err != nil {
		return err
	}
	literals = append(literals, fieldLiterals...)
	for _, literal := range literals {
		f.P(literal.Name.CamelCase.SafeName, " ", literalToGoType(literal.Value))
	}
	f.P("}")
	f.P()
	// Implement the getter methods.
	for _, literal := range literals {
		f.P("func (", receiver, " *", typeName, ") ", literal.Name.PascalCase.UnsafeName, "()", literalToGoType(literal.Value), "{")
		f.P("return ", receiver, ".", literal.Name.CamelCase.SafeName)
		f.P("}")
		f.P()
	}

	var (
		referenceType      string
		referenceIsPointer bool
		referenceLiteral   string
	)
	if reference := endpoint.RequestBody.Reference; reference != nil {
		referenceType = strings.TrimPrefix(
			typeReferenceToGoType(reference.RequestBodyType, f.types, f.scope, f.baseImportPath, importPath, false),
			"*",
		)
		referenceIsPointer = reference.RequestBodyType.Named != nil && isPointer(f.types[reference.RequestBodyType.Named.TypeId])
		if reference.RequestBodyType.Container != nil && reference.RequestBodyType.Container.Literal != nil {
			referenceLiteral = literalToValue(reference.RequestBodyType.Container.Literal)
		}
	}

	if len(literals) == 0 && len(referenceType) == 0 {
		// If the request doesn't specify any literals or a reference type,
		// we don't need to customize the [de]serialization logic at all.
		return nil
	}

	// Implement the json.Unmarshaler interface.
	f.P("func (", receiver, " *", typeName, ") UnmarshalJSON(data []byte) error {")
	if len(referenceType) > 0 {
		if referenceIsPointer {
			f.P("body := new(", referenceType, ")")
		} else {
			f.P("var body ", referenceType)
		}
	} else {
		f.P("type unmarshaler ", typeName)
		f.P("var body unmarshaler")
	}
	f.P("if err := json.Unmarshal(data, &body); err != nil {")
	f.P("return err")
	f.P("}")
	if len(referenceType) > 0 {
		if len(referenceLiteral) > 0 {
			f.P("if body != ", referenceLiteral, "{")
			f.P(`return fmt.Errorf("expected literal %q, but found %q", `, referenceLiteral, ", body)")
			f.P("}")
		}
		f.P(receiver, ".", bodyField, " = body")
	} else {
		f.P("*", receiver, " = ", typeName, "(body)")
	}
	for _, literal := range literals {
		f.P(receiver, ".", literal.Name.CamelCase.SafeName, " = ", literalToValue(literal.Value))
	}
	f.P("return nil")
	f.P("}")
	f.P()

	// Implement the json.Marshaler interface.
	f.P("func (", receiver, " *", typeName, ") MarshalJSON() ([]byte, error) {")
	if len(referenceType) > 0 {
		// If the request body is a reference type, we only need to marshal the body.
		value := fmt.Sprintf("%s.%s", receiver, bodyField)
		if len(referenceLiteral) > 0 {
			value = referenceLiteral
		}
		f.P("return json.Marshal(", value, ")")
	} else {
		f.P("type embed ", typeName)
		f.P("var marshaler = struct{")
		f.P("embed")
		for _, literal := range literals {
			f.P(literal.Name.PascalCase.UnsafeName, " ", literalToGoType(literal.Value), " `json:\"", literal.Name.OriginalName, "\"`")
		}
		f.P("}{")
		f.P("embed: embed(*", receiver, "),")
		for _, literal := range literals {
			f.P(literal.Name.PascalCase.UnsafeName, ": ", literalToValue(literal.Value), ",")
		}
		f.P("}")
		f.P("return json.Marshal(marshaler)")
	}
	f.P("}")
	f.P()

	return nil
}

func environmentsToEnvironmentsVariable(
	environmentsConfig *ir.EnvironmentsConfig,
	writer *fileWriter,
	useCore bool,
) (*GeneratedEnvironment, error) {
	writer.P("// Environments defines all of the API environments.")
	writer.P("// These values can be used with the WithBaseURL")
	writer.P("// RequestOption to override the client's default environment,")
	writer.P("// if any.")
	writer.P("var Environments = struct {")
	importPath := writer.baseImportPath
	if useCore {
		importPath = path.Join(importPath, "core")
	}
	declarationVisitor := &environmentsDeclarationVisitor{
		types:      writer.types,
		writer:     writer,
		importPath: importPath,
	}
	if err := environmentsConfig.Environments.Accept(declarationVisitor); err != nil {
		return nil, err
	}
	writer.P("}{")
	valueVisitor := &environmentsValueVisitor{
		types:  writer.types,
		writer: writer,
	}
	if err := environmentsConfig.Environments.Accept(valueVisitor); err != nil {
		return nil, err
	}
	writer.P("}")
	if environmentsConfig.DefaultEnvironment != nil || declarationVisitor.value == nil {
		return nil, nil
	}
	return &GeneratedEnvironment{
		Example: declarationVisitor.value,
	}, nil
}

// environmentURL is used to generate deterministic results (i.e. by iterating
// over a sorted list rather than a map).
type environmentURL struct {
	ID  ir.EnvironmentBaseUrlId
	URL ir.EnvironmentUrl
}

func environmentURLMapToSortedSlice(urls map[ir.EnvironmentBaseUrlId]ir.EnvironmentUrl) []*environmentURL {
	result := make([]*environmentURL, 0, len(urls))
	for id, url := range urls {
		result = append(
			result,
			&environmentURL{
				ID:  id,
				URL: url,
			},
		)
	}
	sort.Slice(result, func(i, j int) bool { return result[i].ID < result[j].ID })
	return result
}

type environmentsDeclarationVisitor struct {
	value      ast.Expr
	types      map[ir.TypeId]*ir.TypeDeclaration
	writer     *fileWriter
	importPath string
}

func (e *environmentsDeclarationVisitor) VisitSingleBaseUrl(url *ir.SingleBaseUrlEnvironments) error {
	for i, environment := range url.Environments {
		if i == 0 {
			e.value = ast.NewImportedObject(
				fmt.Sprintf("Environments.%s", environment.Name.PascalCase.UnsafeName),
				e.importPath,
			)
		}
		e.writer.WriteDocs(environment.Docs)
		e.writer.P(environment.Name.PascalCase.UnsafeName, " string")
	}
	return nil
}

func (e *environmentsDeclarationVisitor) VisitMultipleBaseUrls(url *ir.MultipleBaseUrlsEnvironments) error {
	baseURLs := make(map[ir.EnvironmentBaseUrlId]string)
	for _, baseURL := range url.BaseUrls {
		baseURLs[baseURL.Id] = baseURL.Name.PascalCase.UnsafeName
	}
	for i, environment := range url.Environments {
		if i == 0 {
			e.value = ast.NewImportedObject(
				fmt.Sprintf("Environments.%s", environment.Name.PascalCase.UnsafeName),
				e.importPath,
			)
		}
		e.writer.WriteDocs(environment.Docs)
		e.writer.P(environment.Name.PascalCase.UnsafeName, " struct {")
		for _, environmentURL := range environmentURLMapToSortedSlice(environment.Urls) {
			e.writer.P(baseURLs[environmentURL.ID], " string")
		}
		e.writer.P("}")
	}
	return nil
}

type environmentsValueVisitor struct {
	types  map[ir.TypeId]*ir.TypeDeclaration
	writer *fileWriter
}

func (e *environmentsValueVisitor) VisitSingleBaseUrl(url *ir.SingleBaseUrlEnvironments) error {
	for _, environment := range url.Environments {
		e.writer.P(environment.Name.PascalCase.UnsafeName, fmt.Sprintf(": %q,", environment.Url))
	}
	return nil
}

func (e *environmentsValueVisitor) VisitMultipleBaseUrls(url *ir.MultipleBaseUrlsEnvironments) error {
	baseURLs := make(map[ir.EnvironmentBaseUrlId]string)
	for _, baseURL := range url.BaseUrls {
		baseURLs[baseURL.Id] = baseURL.Name.PascalCase.UnsafeName
	}
	for _, environment := range url.Environments {
		environmentURLs := environmentURLMapToSortedSlice(environment.Urls)
		e.writer.P(environment.Name.PascalCase.UnsafeName, ": struct {")
		for _, environmentURL := range environmentURLs {
			e.writer.P(baseURLs[environmentURL.ID], " string")
		}
		e.writer.P("}{")
		for _, environmentURL := range environmentURLs {
			e.writer.P(baseURLs[environmentURL.ID], fmt.Sprintf(": %q,", environmentURL.URL))
		}
		e.writer.P("},")
	}
	return nil
}

func environmentURLFromID(environmentsConfig *ir.EnvironmentsConfig, id ir.EnvironmentBaseUrlId) (ir.EnvironmentUrl, error) {
	if environmentsConfig == nil {
		return "", nil
	}
	urlVisitor := &environmentsURLVisitor{
		id: id,
	}
	if err := environmentsConfig.Environments.Accept(urlVisitor); err != nil {
		return "", err
	}
	return urlVisitor.value, nil
}

type environmentsURLVisitor struct {
	value ir.EnvironmentUrl
	id    ir.EnvironmentBaseUrlId
}

func (e *environmentsURLVisitor) VisitSingleBaseUrl(url *ir.SingleBaseUrlEnvironments) error {
	for _, environment := range url.Environments {
		if environment.Id == e.id {
			e.value = environment.Url
			return nil
		}
	}
	return nil
}

func (e *environmentsURLVisitor) VisitMultipleBaseUrls(url *ir.MultipleBaseUrlsEnvironments) error {
	for _, environment := range url.Environments {
		for id, environmentURL := range environment.Urls {
			if id == e.id {
				e.value = environmentURL
				return nil
			}
		}
	}
	return nil
}

func requestBodyToFieldDeclaration(
	requestBody *ir.HttpRequestBody,
	writer *fileWriter,
	importPath string,
	bodyField string,
	includeGenericOptionals bool,
) ([]*literal, error) {
	visitor := &requestBodyVisitor{
		bodyField:               bodyField,
		baseImportPath:          writer.baseImportPath,
		importPath:              importPath,
		scope:                   writer.scope,
		types:                   writer.types,
		writer:                  writer,
		includeGenericOptionals: includeGenericOptionals,
	}
	if err := requestBody.Accept(visitor); err != nil {
		return nil, err
	}
	return visitor.literals, nil
}

type requestBodyVisitor struct {
	literals       []*literal
	bodyField      string
	baseImportPath string
	importPath     string
	scope          *gospec.Scope
	types          map[ir.TypeId]*ir.TypeDeclaration
	writer         *fileWriter

	// Configurable
	includeGenericOptionals bool
}

func (r *requestBodyVisitor) VisitInlinedRequestBody(inlinedRequestBody *ir.InlinedRequestBody) error {
	typeVisitor := &typeVisitor{
		typeName:       inlinedRequestBody.Name.PascalCase.UnsafeName,
		baseImportPath: r.baseImportPath,
		importPath:     r.importPath,
		writer:         r.writer,
	}
	objectTypeDeclaration := inlinedRequestBodyToObjectTypeDeclaration(inlinedRequestBody)
	_, literals := typeVisitor.visitObjectProperties(objectTypeDeclaration, true /* includeTags */, r.includeGenericOptionals)
	r.literals = literals
	return nil
}

func (r *requestBodyVisitor) VisitReference(reference *ir.HttpRequestBodyReference) error {
	// For references, we include the type in a field that matches the configured body key.
	r.writer.P(
		r.bodyField,
		" ",
		typeReferenceToGoType(reference.RequestBodyType, r.types, r.scope, r.baseImportPath, r.importPath, false),
		" `json:\"-\"`",
	)
	return nil
}

func (r *requestBodyVisitor) VisitFileUpload(fileUpload *ir.FileUploadRequest) error {
	var bodyProperties []*ir.InlinedRequestBodyProperty
	for _, property := range fileUpload.Properties {
		if bodyProperty := property.BodyProperty; bodyProperty != nil {
			bodyProperties = append(bodyProperties, bodyProperty)
		}
	}
	if len(bodyProperties) == 0 {
		// We only want to create a separate request type if the file upload request
		// has any body properties that aren't the file itself. The file is specified
		// as a positional parameter.
		return nil
	}
	typeVisitor := &typeVisitor{
		typeName:       fileUpload.Name.PascalCase.UnsafeName,
		baseImportPath: r.baseImportPath,
		importPath:     r.importPath,
		writer:         r.writer,
	}
	objectTypeDeclaration := inlinedRequestBodyPropertiesToObjectTypeDeclaration(bodyProperties)
	_, literals := typeVisitor.visitObjectProperties(objectTypeDeclaration, true /* includeTags */, r.includeGenericOptionals)
	r.literals = literals
	return nil
}

func (r *requestBodyVisitor) VisitBytes(bytes *ir.BytesRequest) error {
	return errors.New("bytes requests are not supported yet")
}

// inlinedRequestBodyToObjectTypeDeclaration maps the given inlined request body
// into an object type declaration so that we can reuse the functionality required
// to write object properties for a generated object.
func inlinedRequestBodyToObjectTypeDeclaration(inlinedRequestBody *ir.InlinedRequestBody) *ir.ObjectTypeDeclaration {
	properties := make([]*ir.ObjectProperty, len(inlinedRequestBody.Properties))
	for i, property := range inlinedRequestBody.Properties {
		properties[i] = &ir.ObjectProperty{
			Docs:      property.Docs,
			Name:      property.Name,
			ValueType: property.ValueType,
		}
	}
	return &ir.ObjectTypeDeclaration{
		Extends:    inlinedRequestBody.Extends,
		Properties: properties,
	}
}

// inlinedRequestBodyPropertiesToObjectTypeDeclaration maps the given inlined request body
// properties into an object type declaration so that we can reuse the functionality required
// to write object properties for a generated object.
func inlinedRequestBodyPropertiesToObjectTypeDeclaration(bodyProperties []*ir.InlinedRequestBodyProperty) *ir.ObjectTypeDeclaration {
	properties := make([]*ir.ObjectProperty, len(bodyProperties))
	for i, property := range bodyProperties {
		properties[i] = &ir.ObjectProperty{
			Docs:      property.Docs,
			Name:      property.Name,
			ValueType: property.ValueType,
		}
	}
	return &ir.ObjectTypeDeclaration{
		Properties: properties,
	}
}

// irMethodToMethodEnum maps the given ir.HttpMethod to the net/http equivalent.
// Note this returns the string representation of the net/http constant (e.g.
// "http.MethodGet"), not the value the constant points to (e.g. "GET").
func irMethodToMethodEnum(method ir.HttpMethod) string {
	switch method {
	case ir.HttpMethodGet:
		return "http.MethodGet"
	case ir.HttpMethodPost:
		return "http.MethodPost"
	case ir.HttpMethodPut:
		return "http.MethodPut"
	case ir.HttpMethodPatch:
		return "http.MethodPatch"
	case ir.HttpMethodDelete:
		return "http.MethodDelete"
	}
	return ""
}

type valueTypeFormat struct {
	Prefix      string
	Suffix      string
	ZeroValue   string
	IsOptional  bool
	IsPrimitive bool
}

func formatForValueType(typeReference *ir.TypeReference) *valueTypeFormat {
	var (
		prefix      string
		suffix      string
		isOptional  bool
		isPrimitive bool
	)
	if typeReference.Container != nil && typeReference.Container.Optional != nil {
		isOptional = true
		if needsOptionalDereference(typeReference.Container.Optional) {
			prefix = "*"
		}
	}
	if primitive := maybePrimitive(typeReference); primitive != "" {
		// Several of the primitive types require special handling for query parameter serialization.
		if isOptional {
			prefix = "*"
		}
		switch primitive {
		case ir.PrimitiveTypeDateTime:
			prefix = ""
			suffix = ".Format(time.RFC3339)"
		case ir.PrimitiveTypeDate:
			prefix = ""
			suffix = `.Format("2006-01-02")`
		case ir.PrimitiveTypeBase64:
			prefix = "base64.StdEncoding.EncodeToString(" + prefix
			suffix = ")"
		}
		isPrimitive = true
	}
	return &valueTypeFormat{
		Prefix:      prefix,
		Suffix:      suffix,
		ZeroValue:   zeroValueForTypeReference(typeReference),
		IsOptional:  isOptional,
		IsPrimitive: isPrimitive,
	}
}

func typeReferenceFromJsonResponse(
	jsonResponse *ir.JsonResponse,
) *ir.TypeReference {
	if jsonResponse == nil {
		return nil
	}
	switch jsonResponse.Type {
	case "response":
		return jsonResponse.Response.ResponseBodyType
	case "nestedPropertyAsResponse":
		return jsonResponse.NestedPropertyAsResponse.ResponseBodyType
	}
	return nil
}

func typeReferenceFromStreamingResponseChunkType(
	chunkType *ir.StreamingResponseChunkType,
) *ir.TypeReference {
	if chunkType == nil {
		return nil
	}
	switch chunkType.Type {
	case "json":
		return chunkType.Json
	case "text":
		return ir.NewTypeReferenceFromPrimitive(ir.PrimitiveTypeString)
	}
	return nil
}

// needsRequestParameter returns true if the endpoint needs a request parameter in its
// function signature.
func needsRequestParameter(endpoint *ir.HttpEndpoint) bool {
	if endpoint.SdkRequest == nil {
		return false
	}
	if len(endpoint.QueryParameters) > 0 {
		return true
	}
	if endpoint.RequestBody != nil {
		return endpoint.RequestBody.FileUpload == nil || fileUploadHasBodyProperties(endpoint.RequestBody.FileUpload)
	}
	return true
}

// maybePrimitive recurses into the given value type, returning its underlying primitive
// value, if any. Note that this only recurses through nested optional containers; all
// other container types are ignored.
func maybePrimitive(typeReference *ir.TypeReference) ir.PrimitiveType {
	if typeReference.Primitive != "" {
		return typeReference.Primitive
	}
	if typeReference.Container != nil && typeReference.Container.Optional != nil {
		return maybePrimitive(typeReference.Container.Optional)
	}
	return ""
}

// needsOptionalDereference returns true if the optional type needs to be referenced.
//
// Container types like lists, maps, and sets are already nil-able, so they don't
// require a dereference prefix.
func needsOptionalDereference(optionalTypeReference *ir.TypeReference) bool {
	return optionalTypeReference.Container == nil
}<|MERGE_RESOLUTION|>--- conflicted
+++ resolved
@@ -847,16 +847,13 @@
 	f.P("options := core.NewRequestOptions(opts...)")
 	f.P("return &", clientName, "{")
 	f.P(`baseURL: options.BaseURL,`)
-<<<<<<< HEAD
-	f.P("caller: core.NewCaller(options.HTTPClient, options.RateLimiter),")
-=======
 	f.P("caller: core.NewCaller(")
 	f.P("&core.CallerParams{")
 	f.P("Client: options.HTTPClient,")
 	f.P("MaxAttempts: options.MaxAttempts,")
 	f.P("},")
+	f.P("options.RateLimiter")
 	f.P("),")
->>>>>>> 4a2292e0
 	f.P("header: options.ToHeader(),")
 	for _, subpackage := range subpackages {
 		var (
